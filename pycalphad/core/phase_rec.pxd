ctypedef void func_t(double *out, double *dof, double *params, int bounds) nogil
ctypedef void func_novec_t(double *dof, double* params, double *out) nogil
cimport cython

@cython.final
cdef public class PhaseRecord(object)[type PhaseRecordType, object PhaseRecordObject]:
    cdef func_t* _obj
    cdef func_novec_t* _grad
<<<<<<< HEAD
    cdef func_novec_t* _hess
    cdef func_novec_t* _internal_cons
    cdef func_novec_t* _internal_jac
    cdef func_novec_t* _multiphase_cons
    cdef func_novec_t* _multiphase_jac
=======
>>>>>>> 4e32bc98
    cdef func_t** _masses
    cdef func_novec_t** _massgrads
    cdef public object _ofunc
    cdef public object _gfunc
<<<<<<< HEAD
    cdef public object _hfunc
    cdef public object _intconsfunc
    cdef public object _intjacfunc
    cdef public object _mpconsfunc
    cdef public object _mpjacfunc
    cdef public size_t num_internal_cons
    cdef public size_t num_multiphase_cons
=======
>>>>>>> 4e32bc98
    cdef public object _massfuncs
    cdef public object _massgradfuncs
    cdef public object variables
    cdef public object state_variables
    cdef public object pure_elements
    cdef public object nonvacant_elements
    cdef public double[::1] parameters
    cdef public int phase_dof
    cdef public unicode phase_name
    cpdef void obj(self, double[::1] out, double[:,::1] dof) nogil
    cpdef void grad(self, double[::1] out, double[::1] dof) nogil
<<<<<<< HEAD
    cpdef void hess(self, double[:,::1] out, double[::1] dof) nogil
    cpdef void internal_constraints(self, double[::1] out, double[::1] dof) nogil
    cpdef void internal_jacobian(self, double[:,::1] out, double[::1] dof) nogil
    cpdef void multiphase_constraints(self, double[::1] out, double[::1] dof_with_phasefrac) nogil
    cpdef void multiphase_jacobian(self, double[:,::1] out, double[::1] dof_with_phasefrac) nogil
    cpdef void mass_obj(self, double[::1] out, double[:, ::1] dof, int comp_idx) nogil
    cpdef void mass_grad(self, double[::1] out, double[::1] dof, int comp_idx) nogil

cpdef PhaseRecord PhaseRecord_from_cython(unicode phase_name, object comps, object state_variables,
                                          object variables, double[::1] parameters,
                                          object ofunc, object gfunc, object hfunc,
                                          object massfuncs, object massgradfuncs,
                                          object internal_cons, object internal_jac,
                                          object multiphase_cons, object multiphase_jac,
                                          size_t num_internal_cons, size_t num_multiphase_cons)
=======
    cpdef void mass_obj(self, double[::1] out, double[:, ::1] dof, int comp_idx) nogil
    cpdef void mass_grad(self, double[::1] out, double[::1] dof, int comp_idx) nogil

cpdef PhaseRecord PhaseRecord_from_cython(object comps, object variables, double[::1] num_sites, double[::1] parameters,
                                          object ofunc, object gfunc,
                                          object massfuncs, object massgradfuncs)
>>>>>>> 4e32bc98
<|MERGE_RESOLUTION|>--- conflicted
+++ resolved
@@ -6,19 +6,14 @@
 cdef public class PhaseRecord(object)[type PhaseRecordType, object PhaseRecordObject]:
     cdef func_t* _obj
     cdef func_novec_t* _grad
-<<<<<<< HEAD
-    cdef func_novec_t* _hess
     cdef func_novec_t* _internal_cons
     cdef func_novec_t* _internal_jac
     cdef func_novec_t* _multiphase_cons
     cdef func_novec_t* _multiphase_jac
-=======
->>>>>>> 4e32bc98
     cdef func_t** _masses
     cdef func_novec_t** _massgrads
     cdef public object _ofunc
     cdef public object _gfunc
-<<<<<<< HEAD
     cdef public object _hfunc
     cdef public object _intconsfunc
     cdef public object _intjacfunc
@@ -26,8 +21,6 @@
     cdef public object _mpjacfunc
     cdef public size_t num_internal_cons
     cdef public size_t num_multiphase_cons
-=======
->>>>>>> 4e32bc98
     cdef public object _massfuncs
     cdef public object _massgradfuncs
     cdef public object variables
@@ -39,8 +32,6 @@
     cdef public unicode phase_name
     cpdef void obj(self, double[::1] out, double[:,::1] dof) nogil
     cpdef void grad(self, double[::1] out, double[::1] dof) nogil
-<<<<<<< HEAD
-    cpdef void hess(self, double[:,::1] out, double[::1] dof) nogil
     cpdef void internal_constraints(self, double[::1] out, double[::1] dof) nogil
     cpdef void internal_jacobian(self, double[:,::1] out, double[::1] dof) nogil
     cpdef void multiphase_constraints(self, double[::1] out, double[::1] dof_with_phasefrac) nogil
@@ -50,16 +41,8 @@
 
 cpdef PhaseRecord PhaseRecord_from_cython(unicode phase_name, object comps, object state_variables,
                                           object variables, double[::1] parameters,
-                                          object ofunc, object gfunc, object hfunc,
+                                          object ofunc, object gfunc,
                                           object massfuncs, object massgradfuncs,
                                           object internal_cons, object internal_jac,
                                           object multiphase_cons, object multiphase_jac,
                                           size_t num_internal_cons, size_t num_multiphase_cons)
-=======
-    cpdef void mass_obj(self, double[::1] out, double[:, ::1] dof, int comp_idx) nogil
-    cpdef void mass_grad(self, double[::1] out, double[::1] dof, int comp_idx) nogil
-
-cpdef PhaseRecord PhaseRecord_from_cython(object comps, object variables, double[::1] num_sites, double[::1] parameters,
-                                          object ofunc, object gfunc,
-                                          object massfuncs, object massgradfuncs)
->>>>>>> 4e32bc98
