--- conflicted
+++ resolved
@@ -152,12 +152,7 @@
             nlp.addOption(b'nlp_scaling_method', b'gradient-based')
             # Constraints are getting tiny; need to be strict about bounds
             if length_scale < 1e-6:
-<<<<<<< HEAD
-                nlp.addOption(b'dual_inf_tol', self.infeasibility_threshold/10.)
-                nlp.addOption(b'compl_inf_tol', 1e-15)
-=======
                 nlp.addOption(b'compl_inf_tol', 1e-3 * float(length_scale))
->>>>>>> 4e32bc98
                 nlp.addOption(b'bound_relax_factor', 1e-12)
                 # This option ensures any bounds failures will fail "loudly"
                 # Otherwise we are liable to have subtle mass balance errors
